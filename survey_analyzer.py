--- conflicted
+++ resolved
@@ -498,13 +498,9 @@
 # Configure matplotlib for consistent styling across all plots
 plt.rcParams.update({
     'font.family': 'serif',
-<<<<<<< HEAD
-    'font.serif': ['DejaVu Serif', 'Bitstream Vera Serif', 'serif'],
-=======
     'font.serif': ['DejaVu Serif'],
     'font.sans-serif': ['DejaVu Sans'],
     'font.monospace': ['DejaVu Sans Mono'],
->>>>>>> d98eb5a1
     'font.size': font_size,
     'axes.titlesize': 18,
     'axes.labelsize': font_size,
